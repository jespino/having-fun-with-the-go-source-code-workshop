--- conflicted
+++ resolved
@@ -129,13 +129,9 @@
 
 ### 🔧 Understanding the Code Change
 
-<<<<<<< HEAD
-- **`uint16(len(scases)-1-i)`**: Use inverse other here
-- **Result**: pullorder is now always ordered in the source code order
-=======
+
 - **`uint16(len(scases)-1-i)`**: Use inverse order here
 - **Result**: pollorder is now always ordered in the source code order
->>>>>>> a96a98f2
 - **Effect**: Cases maintain their source code order in `pollorder`
 
 ## Step 5: Rebuild Go Runtime
